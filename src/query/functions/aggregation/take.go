--- conflicted
+++ resolved
@@ -69,10 +69,9 @@
 
 // takeOp stores required properties for take ops
 type takeOp struct {
-	params      NodeParams
-	opType      string
-	opTypeBytes []byte
-	takeFunc    takeFunc
+	params   NodeParams
+	opType   string
+	takeFunc takeFunc
 }
 
 // OpType for the operator
@@ -98,10 +97,9 @@
 
 func newTakeOp(params NodeParams, opType string, takeFunc takeFunc) takeOp {
 	return takeOp{
-		params:      params,
-		opType:      opType,
-		opTypeBytes: []byte(opType),
-		takeFunc:    takeFunc,
+		params:   params,
+		opType:   opType,
+		takeFunc: takeFunc,
 	}
 }
 
@@ -134,11 +132,7 @@
 	buckets, _ := utils.GroupSeries(
 		params.MatchingTags,
 		params.Without,
-<<<<<<< HEAD
-		n.op.opTypeBytes,
-=======
 		[]byte(n.op.opType),
->>>>>>> 0647a121
 		seriesMetas,
 	)
 
