// Copyright (c) 2018 Uber Technologies, Inc.
//
// Permission is hereby granted, free of charge, to any person obtaining a copy
// of this software and associated documentation files (the "Software"), to deal
// in the Software without restriction, including without limitation the rights
// to use, copy, modify, merge, publish, distribute, sublicense, and/or sell
// copies of the Software, and to permit persons to whom the Software is
// furnished to do so, subject to the following conditions:
//
// The above copyright notice and this permission notice shall be included in
// all copies or substantial portions of the Software.
//
// THE SOFTWARE IS PROVIDED "AS IS", WITHOUT WARRANTY OF ANY KIND, EXPRESS OR
// IMPLIED, INCLUDING BUT NOT LIMITED TO THE WARRANTIES OF MERCHANTABILITY,
// FITNESS FOR A PARTICULAR PURPOSE AND NONINFRINGEMENT. IN NO EVENT SHALL THE
// AUTHORS OR COPYRIGHT HOLDERS BE LIABLE FOR ANY CLAIM, DAMAGES OR OTHER
// LIABILITY, WHETHER IN AN ACTION OF CONTRACT, TORT OR OTHERWISE, ARISING FROM,
// OUT OF OR IN CONNECTION WITH THE SOFTWARE OR THE USE OR OTHER DEALINGS IN
// THE SOFTWARE.

package executor

import (
	"errors"
	"sync"

	"github.com/m3db/m3/src/m3ninx/doc"
	"github.com/m3db/m3/src/m3ninx/index"
	"github.com/m3db/m3/src/m3ninx/search"
	"github.com/m3db/m3/src/x/context"
)

var (
	errExecutorClosed = errors.New("executor is closed")
)

<<<<<<< HEAD
type newIteratorFn func(
	q search.Query,
	rs index.Readers,
) (doc.Iterator, error)
=======
type newIteratorFn func(ctx context.Context, s search.Searcher, rs index.Readers) doc.QueryDocIterator
>>>>>>> 090f71df

type executor struct {
	sync.RWMutex

	newIteratorFn newIteratorFn
	readers       index.Readers

	closed bool
}

// NewExecutor returns a new Executor for executing queries.
func NewExecutor(rs index.Readers) search.Executor {
	return &executor{
		newIteratorFn: newIterator,
		readers:       rs,
	}
}

func (e *executor) Execute(ctx context.Context, q search.Query) (doc.QueryDocIterator, error) {
	e.RLock()
	defer e.RUnlock()
	if e.closed {
		return nil, errExecutorClosed
	}

<<<<<<< HEAD
	iter, err := e.newIteratorFn(q, e.readers)
	if err != nil {
		return nil, err
	}
=======
	s, err := q.Searcher()
	if err != nil {
		return nil, err
	}

	iter := e.newIteratorFn(ctx, s, e.readers)
>>>>>>> 090f71df

	return iter, nil
}

func (e *executor) Close() error {
	e.Lock()
	if e.closed {
		e.Unlock()
		return errExecutorClosed
	}
	e.closed = true
	e.Unlock()
	return e.readers.Close()
}<|MERGE_RESOLUTION|>--- conflicted
+++ resolved
@@ -34,14 +34,11 @@
 	errExecutorClosed = errors.New("executor is closed")
 )
 
-<<<<<<< HEAD
 type newIteratorFn func(
+	ctx context.Context,
 	q search.Query,
 	rs index.Readers,
-) (doc.Iterator, error)
-=======
-type newIteratorFn func(ctx context.Context, s search.Searcher, rs index.Readers) doc.QueryDocIterator
->>>>>>> 090f71df
+) (doc.QueryDocIterator, error)
 
 type executor struct {
 	sync.RWMutex
@@ -67,19 +64,10 @@
 		return nil, errExecutorClosed
 	}
 
-<<<<<<< HEAD
-	iter, err := e.newIteratorFn(q, e.readers)
+	iter, err := e.newIteratorFn(ctx, q, e.readers)
 	if err != nil {
 		return nil, err
 	}
-=======
-	s, err := q.Searcher()
-	if err != nil {
-		return nil, err
-	}
-
-	iter := e.newIteratorFn(ctx, s, e.readers)
->>>>>>> 090f71df
 
 	return iter, nil
 }
