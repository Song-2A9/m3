// Copyright (c) 2018 Uber Technologies, Inc.
//
// Permission is hereby granted, free of charge, to any person obtaining a copy
// of this software and associated documentation files (the "Software"), to deal
// in the Software without restriction, including without limitation the rights
// to use, copy, modify, merge, publish, distribute, sublicense, and/or sell
// copies of the Software, and to permit persons to whom the Software is
// furnished to do so, subject to the following conditions:
//
// The above copyright notice and this permission notice shall be included in
// all copies or substantial portions of the Software.
//
// THE SOFTWARE IS PROVIDED "AS IS", WITHOUT WARRANTY OF ANY KIND, EXPRESS OR
// IMPLIED, INCLUDING BUT NOT LIMITED TO THE WARRANTIES OF MERCHANTABILITY,
// FITNESS FOR A PARTICULAR PURPOSE AND NONINFRINGEMENT. IN NO EVENT SHALL THE
// AUTHORS OR COPYRIGHT HOLDERS BE LIABLE FOR ANY CLAIM, DAMAGES OR OTHER
// LIABILITY, WHETHER IN AN ACTION OF CONTRACT, TORT OR OTHERWISE, ARISING FROM,
// OUT OF OR IN CONNECTION WITH THE SOFTWARE OR THE USE OR OTHER DEALINGS IN
// THE SOFTWARE.

package sync

import (
	gocontext "context"
	"time"

	"github.com/m3db/m3/src/x/context"
	"github.com/m3db/m3/src/x/instrument"
)

// Work is a unit of item to be worked on.
type Work func()

// PooledWorkerPool provides a pool for goroutines, but unlike WorkerPool,
// the actual goroutines themselves are re-used. This can be useful from a
// performance perspective in scenarios where the allocation and growth of
// the new goroutine and its stack is a bottleneck. Specifically, if the
// work function being performed has a very deep call-stack, calls to
// runtime.morestack can dominate the workload. Re-using existing goroutines
// allows the stack to be grown once, and then re-used for many invocations.
//
// In order to prevent abnormally large goroutine stacks from persisting over
// the life-cycle of an application, the PooledWorkerPool will randomly kill
// existing goroutines and spawn a new one.
//
// The PooledWorkerPool also implements sharding of its underlying worker channels
// to prevent excessive lock contention.
type PooledWorkerPool interface {
	// Init initializes the pool.
	Init()

	// Go assign the Work to be executed by a Goroutine. Whether or not
	// it waits for an existing Goroutine to become available or not
	// is determined by the GrowOnDemand() option. If GrowOnDemand is not
	// set then the call to Go() will block until a goroutine is available.
	// If GrowOnDemand() is set then it will expand the pool of goroutines to
	// accommodate the work. The newly allocated goroutine will temporarily
	// participate in the pool in an effort to amortize its allocation cost, but
	// will eventually be killed. This allows the pool to dynamically respond to
	// workloads without causing excessive memory pressure. The pool will grow in
	// size when the workload exceeds its capacity and shrink back down to its
	// original size if/when the burst subsides.
	Go(work Work)

	// GoWithTimeout waits up to the given timeout for a worker to become
	// available, returning true if a worker becomes available, or false
	// otherwise.
	GoWithTimeout(work Work, timeout time.Duration) bool

	// GoWithContext waits until a worker is available or the provided ctx is
	// canceled.
	GoWithContext(ctx gocontext.Context, work Work) bool

	// FastContextCheck returns a wrapper worker pool that only checks the context deadline every batchSize calls.
	// This is useful for tight looping code that wants to amortize the cost of the ctx deadline check over batchSize
	// iterations.
	// This should only be used for code that can guarantee the wait time for a worker is low since if the ctx is not
	// checked the calling goroutine blocks waiting for a worker.
	FastContextCheck(batchSize int) PooledWorkerPool
}

// NewPooledWorkerOptions is a set of new instrument worker pool options.
type NewPooledWorkerOptions struct {
	InstrumentOptions instrument.Options
}

// NewPooledWorkerFn returns a pooled worker pool that Init must be called on.
type NewPooledWorkerFn func(opts NewPooledWorkerOptions) (PooledWorkerPool, error)

// WorkerPool provides a pool for goroutines.
type WorkerPool interface {
	// Init initializes the pool.
	Init()

	// Go waits until the next worker becomes available and executes it.
	Go(work Work)

	// GoInstrument instruments Go with timing information.
	GoInstrument(work Work) ScheduleResult

	// GoIfAvailable performs the work inside a worker if one is available and
	// returns true, or false otherwise.
	GoIfAvailable(work Work) bool

	// GoWithTimeout waits up to the given timeout for a worker to become
	// available, returning true if a worker becomes available, or false
	// otherwise.
	GoWithTimeout(work Work, timeout time.Duration) bool

<<<<<<< HEAD
	// GetToken reserves the current goroutine to take one of the allocated
	// goroutine concurrency reserved for the pool in a blocking manner.
	// Useful for bounding goroutines when already using an allocated
	// goroutine about to do some work.
	GetToken()

	// PutToken returns a token reserved by GetToken.
	PutToken()

	// Size returns the size of the worker pool.
	Size() int
=======
	// GoWithTimeoutInstrument instruments GoWithTimeout with timing information.
	GoWithTimeoutInstrument(work Work, timeout time.Duration) ScheduleResult

	// GoWithContext waits until a worker is available or the provided ctx is canceled.
	GoWithContext(ctx context.Context, work Work) ScheduleResult

	// FastContextCheck returns a wrapper worker pool that only checks the context deadline every batchSize calls.
	// This is useful for tight looping code that wants to amortize the cost of the ctx deadline check over batchSize
	// iterations.
	// This should only be used for code that can guarantee the wait time for a worker is low since if the ctx is not
	// checked the calling goroutine blocks waiting for a worker.
	FastContextCheck(batchSize int) WorkerPool
}

// ScheduleResult is the result of scheduling a goroutine in the worker pool.
type ScheduleResult struct {
	// Available is true if the goroutine was scheduled in the worker pool. False if the request timed out before a
	// worker became available.
	Available bool
	// WaitTime is how long the goroutine had to wait before receiving a worker from the pool or timing out.
	WaitTime time.Duration
>>>>>>> 090f71df
}

// PooledWorkerPoolOptions is the options for a PooledWorkerPool.
type PooledWorkerPoolOptions interface {
	// SetGrowOnDemand sets whether the GrowOnDemand feature is enabled.
	SetGrowOnDemand(value bool) PooledWorkerPoolOptions

	// GrowOnDemand returns whether the GrowOnDemand feature is enabled.
	GrowOnDemand() bool

	// SetNumShards sets the number of worker channel shards.
	SetNumShards(value int64) PooledWorkerPoolOptions

	// NumShards returns the number of worker channel shards.
	NumShards() int64

	// SetKillWorkerProbability sets the probability to kill a worker.
	SetKillWorkerProbability(value float64) PooledWorkerPoolOptions

	// KillWorkerProbability returns the probability to kill a worker.
	KillWorkerProbability() float64

	// SetNowFn sets the now function.
	SetNowFn(value NowFn) PooledWorkerPoolOptions

	// NowFn returns the now function.
	NowFn() NowFn

	// SetInstrumentOptions sets the instrument options.
	SetInstrumentOptions(value instrument.Options) PooledWorkerPoolOptions

	// InstrumentOptions returns the now function.
	InstrumentOptions() instrument.Options
}<|MERGE_RESOLUTION|>--- conflicted
+++ resolved
@@ -107,19 +107,6 @@
 	// otherwise.
 	GoWithTimeout(work Work, timeout time.Duration) bool
 
-<<<<<<< HEAD
-	// GetToken reserves the current goroutine to take one of the allocated
-	// goroutine concurrency reserved for the pool in a blocking manner.
-	// Useful for bounding goroutines when already using an allocated
-	// goroutine about to do some work.
-	GetToken()
-
-	// PutToken returns a token reserved by GetToken.
-	PutToken()
-
-	// Size returns the size of the worker pool.
-	Size() int
-=======
 	// GoWithTimeoutInstrument instruments GoWithTimeout with timing information.
 	GoWithTimeoutInstrument(work Work, timeout time.Duration) ScheduleResult
 
@@ -132,6 +119,18 @@
 	// This should only be used for code that can guarantee the wait time for a worker is low since if the ctx is not
 	// checked the calling goroutine blocks waiting for a worker.
 	FastContextCheck(batchSize int) WorkerPool
+
+	// GetToken reserves the current goroutine to take one of the allocated
+	// goroutine concurrency reserved for the pool in a blocking manner.
+	// Useful for bounding goroutines when already using an allocated
+	// goroutine about to do some work.
+	GetToken()
+
+	// PutToken returns a token reserved by GetToken.
+	PutToken()
+
+	// Size returns the size of the worker pool.
+	Size() int
 }
 
 // ScheduleResult is the result of scheduling a goroutine in the worker pool.
@@ -141,7 +140,6 @@
 	Available bool
 	// WaitTime is how long the goroutine had to wait before receiving a worker from the pool or timing out.
 	WaitTime time.Duration
->>>>>>> 090f71df
 }
 
 // PooledWorkerPoolOptions is the options for a PooledWorkerPool.
